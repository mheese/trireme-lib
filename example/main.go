--- conflicted
+++ resolved
@@ -55,17 +55,11 @@
 
 	if *usePKI {
 		log.Infof("Setting up trireme with PKI")
-<<<<<<< HEAD
-		t, m, _ = common.TriremeWithPKI(*keyFile, *certFile, *caCertFile, []string{"172.0.0.0/24"}, *externalMetadataFile, remoteEnforcer)
+		t, m, _ = common.TriremeWithPKI(*keyFile, *certFile, *caCertFile, []string{"172.17.0.0/24"}, *externalMetadataFile, remoteEnforcer)
 	} else {
 		log.Infof("Setting up trireme with PSK")
-		t, m, _ = common.TriremeWithPSK([]string{"172.0.0.0/24"}, *externalMetadataFile, remoteEnforcer)
-=======
-		t, m, _ = common.TriremeWithPKI(*keyFile, *certFile, *caCertFile, []string{"172.17.0.0/24"}, *externalMetadataFile)
-	} else {
-		log.Infof("Setting up trireme with PSK")
-		t, m, _ = common.TriremeWithPSK([]string{"172.17.0.0/24"}, *externalMetadataFile)
->>>>>>> 93c4c8b3
+		t, m, _ = common.TriremeWithPSK([]string{"172.17.0.0/24"}, *externalMetadataFile, remoteEnforcer)
+
 	}
 
 	if t == nil {
