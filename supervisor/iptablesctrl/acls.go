package iptablesctrl

import (
	"fmt"
	"strconv"
	"strings"

	"go.uber.org/zap"

	"github.com/aporeto-inc/trireme/constants"
	"github.com/aporeto-inc/trireme/enforcer/utils/packet"
	"github.com/aporeto-inc/trireme/monitor/linuxmonitor/cgnetcls"
	"github.com/aporeto-inc/trireme/policy"
)

func (i *Instance) cgroupChainRules(appChain string, netChain string, mark string, port string, uid string) [][]string {

	str := [][]string{
		{
			i.appAckPacketIPTableContext,
			i.appCgroupIPTableSection,
			"-m", "cgroup", "--cgroup", mark,
			"-m", "comment", "--comment", "Server-specific-chain",
			"-j", "MARK", "--set-mark", mark,
		},
		{
			i.appAckPacketIPTableContext,
			i.appCgroupIPTableSection,
			"-m", "cgroup", "--cgroup", mark,
			"-m", "comment", "--comment", "Server-specific-chain",
			"-j", appChain,
		},

		{
			i.netPacketIPTableContext,
			i.netPacketIPTableSection,
			"-p", "tcp",
			"-m", "multiport",
			"--destination-ports", port,
			"-m", "comment", "--comment", "Container-specific-chain",
			"-j", netChain,
		},
	}

	return str
}

func (i *Instance) uidChainRules(portSetName, appChain string, netChain string, mark string, port string, uid string) [][]string {

	str := [][]string{
		{
			i.appAckPacketIPTableContext,
			uidchain,
			"-m", "owner", "--uid-owner", uid, "-j", "MARK", "--set-mark", mark,
		},

		{
			i.appAckPacketIPTableContext,
			uidchain,
			"-m", "mark", "--mark", mark,
			"-m", "comment", "--comment", "Server-specific-chain",
			"-j", appChain,
		},
		{
			i.appAckPacketIPTableContext,
			ipTableSectionPreRouting,
			"-m", "set", "--match-set", portSetName, "dst",
			"-j", "MARK", "--set-mark", mark,
		},
		{
			i.netPacketIPTableContext,
			i.netPacketIPTableSection,
			"-p", "tcp",
			"-m", "mark",
			"--mark", mark,
			"-m", "comment", "--comment", "Container-specific-chain 1",
			"-j", netChain,
		},
	}

	return str
}

// chainRules provides the list of rules that are used to send traffic to
// a particular chain
func (i *Instance) chainRules(appChain string, netChain string, ip string) [][]string {

	rules := [][]string{}

	if i.mode == constants.LocalContainer {
		rules = append(rules, []string{
			i.appPacketIPTableContext,
			i.appPacketIPTableSection,
			"-s", ip,
			"-m", "comment", "--comment", "Container-specific-chain",
			"-j", appChain,
		})
	}

	rules = append(rules, []string{
		i.appAckPacketIPTableContext,
		i.appPacketIPTableSection,
		"-s", ip,
		"-m", "comment", "--comment", "Container-specific-chain",
		"-j", appChain,
	})

	rules = append(rules, []string{
		i.netPacketIPTableContext,
		i.netPacketIPTableSection,
		"-d", ip,
		"-m", "comment", "--comment", "Container-specific-chain",
		"-j", netChain,
	})

	return rules

}

//trapRules provides the packet trap rules to add/delete
func (i *Instance) trapRules(appChain string, netChain string) [][]string {

	rules := [][]string{}

	if i.mode == constants.LocalContainer {
		// Application Packets - SYN
		rules = append(rules, []string{
			i.appPacketIPTableContext, appChain,
			"-m", "set", "--match-set", targetNetworkSet, "dst",
			"-p", "tcp", "--tcp-flags", "FIN,SYN,RST,PSH,URG", "SYN",
			"-j", "NFQUEUE", "--queue-balance", i.fqc.GetApplicationQueueSynStr(),
		})
		// Application Packets - Evertyhing but SYN (first 4 packets)
		rules = append(rules, []string{
			i.appAckPacketIPTableContext, appChain,
			"-m", "set", "--match-set", targetNetworkSet, "dst",
			"-p", "tcp", "--tcp-flags", "SYN,ACK", "ACK",
			"-m", "connbytes", "--connbytes", ":3", "--connbytes-dir", "original", "--connbytes-mode", "packets",
			"-j", "NFQUEUE", "--queue-balance", i.fqc.GetApplicationQueueAckStr(),
		})
		//Moving to global rule
		// Network Packets - SYN
		rules = append(rules, []string{
			i.netPacketIPTableContext, netChain,
			"-m", "set", "--match-set", targetNetworkSet, "src",
			"-p", "tcp", "--tcp-flags", "SYN,ACK", "SYN",
			"-j", "NFQUEUE", "--queue-balance", i.fqc.GetNetworkQueueSynStr(),
		})
		// // Network Packets - Evertyhing but SYN (first 4 packets)
		rules = append(rules, []string{
			i.netPacketIPTableContext, netChain,
			"-m", "set", "--match-set", targetNetworkSet, "src",
			"-p", "tcp",
			"-m", "connbytes", "--connbytes", ":3", "--connbytes-dir", "original", "--connbytes-mode", "packets",
			"-j", "NFQUEUE", "--queue-balance", i.fqc.GetNetworkQueueAckStr(),
		})

	} else {
		// Application Packets - SYN
		rules = append(rules, []string{
			i.appAckPacketIPTableContext, appChain,
			"-m", "set", "--match-set", targetNetworkSet, "dst",
			"-p", "tcp", "--tcp-flags", "SYN,ACK", "SYN",
			"-j", "NFQUEUE", "--queue-balance", i.fqc.GetApplicationQueueSynStr(),
		})

		// Application Packets - Evertyhing but SYN and SYN,ACK (first 4 packets). SYN,ACK is captured by global rule
		rules = append(rules, []string{
			i.appAckPacketIPTableContext, appChain,
			"-m", "set", "--match-set", targetNetworkSet, "dst",
			"-p", "tcp", "--tcp-flags", "SYN,ACK", "ACK",
			"-j", "NFQUEUE", "--queue-balance", i.fqc.GetApplicationQueueAckStr(),
		})
		// Network Packets - SYN
		rules = append(rules, []string{
			i.netPacketIPTableContext, netChain,
			"-m", "set", "--match-set", targetNetworkSet, "src",
			"-p", "tcp", "--tcp-flags", "SYN,ACK", "SYN",
			"-j", "NFQUEUE", "--queue-balance", i.fqc.GetNetworkQueueSynStr(),
		})
		// Network Packets - Evertyhing but SYN and SYN,ACK (first 4 packets). SYN,ACK is captured by global rule
		rules = append(rules, []string{
			i.netPacketIPTableContext, netChain,
			"-m", "set", "--match-set", targetNetworkSet, "src",
			"-p", "tcp", "--tcp-flags", "SYN,ACK", "ACK",
			"-j", "NFQUEUE", "--queue-balance", i.fqc.GetNetworkQueueAckStr(),
		})
	}
	return rules
}

// addContainerChain adds a chain for the specific container and redirects traffic there
// This simplifies significantly the management and makes the iptable rules more readable
// All rules related to a container are contained within the dedicated chain
func (i *Instance) addContainerChain(appChain string, netChain string) error {

	if i.mode == constants.LocalContainer {
		if err := i.ipt.NewChain(i.appPacketIPTableContext, appChain); err != nil {
			return fmt.Errorf("Failed to add chain %s of context %s : %s", appChain, i.appPacketIPTableContext, err.Error())
		}
	}

	if err := i.ipt.NewChain(i.appAckPacketIPTableContext, appChain); err != nil {
		return fmt.Errorf("Failed to add chain %s of context %s : %s", appChain, i.appPacketIPTableContext, err.Error())
	}

	if err := i.ipt.NewChain(i.netPacketIPTableContext, netChain); err != nil {
		return fmt.Errorf("Failed to add  netChain %s of context %s : %s", netChain, i.netPacketIPTableContext, err.Error())
	}

	return nil
}

func (i *Instance) processRulesFromList(rulelist [][]string, methodType string) error {
	for _, cr := range rulelist {
		switch methodType {
		case "Append":
			if err := i.ipt.Append(cr[0], cr[1], cr[2:]...); err != nil {
				return fmt.Errorf("Failed to %s rule for table %s and chain %s with error %s ", methodType, cr[0], cr[1], err.Error())
			}
		case "Insert":
			if err := i.ipt.Insert(cr[0], cr[1], 1, cr[2:]...); err != nil {
				return fmt.Errorf("Failed to %s rule for table %s and chain %s with error %s ", methodType, cr[0], cr[1], err.Error())
			}
		case "Delete":
			if err := i.ipt.Delete(cr[0], cr[1], cr[2:]...); err != nil {
				zap.L().Warn("Failed to delete rule from chain", zap.Error(err))
			}
		default:
			return fmt.Errorf("Invalid method type")
		}
	}
	return nil
}

// addChainrules implements all the iptable rules that redirect traffic to a chain
func (i *Instance) addChainRules(portSetName string, appChain string, netChain string, ip string, port string, mark string, uid string) error {

	if i.mode == constants.LocalServer {
		if port != "0" || uid == "" {
			return i.processRulesFromList(i.cgroupChainRules(appChain, netChain, mark, port, uid), "Append")
		}

		return i.processRulesFromList(i.uidChainRules(portSetName, appChain, netChain, mark, port, uid), "Append")

	}

	return i.processRulesFromList(i.chainRules(appChain, netChain, ip), "Append")

}

// addPacketTrap adds the necessary iptables rules to capture control packets to user space
func (i *Instance) addPacketTrap(appChain string, netChain string, ip string, networks []string) error {

	return i.processRulesFromList(i.trapRules(appChain, netChain), "Append")

}

// addAppACLs adds a set of rules to the external services that are initiated
// by an application. The allow rules are inserted with highest priority.
func (i *Instance) addAppACLs(contextID, chain, ip string, rules policy.IPRuleList) error {

	for _, rule := range rules {

		proto := strings.ToLower(rule.Protocol)

		if proto == "udp" || proto == "tcp" {

			switch rule.Policy.Action & (policy.Accept | policy.Reject) {
			case policy.Accept:

				if rule.Policy.Action&policy.Log > 0 {
					if err := i.ipt.Append(
						i.appAckPacketIPTableContext,
						chain,
						"-p", rule.Protocol,
						"-d", rule.Address,
						"--dport", rule.Port,
						"-m", "state", "--state", "NEW",
						"-j", "NFLOG", "--nflog-group", "10",
						"--nflog-prefix", contextID+":"+rule.Policy.PolicyID+":"+rule.Policy.ServiceID+rule.Policy.Action.ShortActionString(),
					); err != nil {
						return fmt.Errorf("Failed to add acl log rule for table %s, chain %s, with %s", i.appAckPacketIPTableContext, chain, err.Error())
					}
				}

				if err := i.ipt.Append(
					i.appAckPacketIPTableContext, chain,
					"-p", rule.Protocol, "-m", "state", "--state", "NEW",
					"-d", rule.Address,
					"--dport", rule.Port,
					"-j", "ACCEPT",
				); err != nil {
					return fmt.Errorf("Failed to add acl rule for table %s, chain %s, with %s", i.appAckPacketIPTableContext, chain, err.Error())
				}

			case policy.Reject:
				if err := i.ipt.Insert(
					i.appAckPacketIPTableContext, chain, 1,
					"-p", rule.Protocol, "-m", "state", "--state", "NEW",
					"-d", rule.Address,
					"--dport", rule.Port,
					"-j", "DROP",
				); err != nil {
					return fmt.Errorf("Failed to add acl rule for table %s, chain %s, with %s", i.appAckPacketIPTableContext, chain, err.Error())
				}

				if rule.Policy.Action&policy.Log > 0 {
					if err := i.ipt.Insert(
						i.appAckPacketIPTableContext,
						chain,
						1,
						"-p", rule.Protocol,
						"-d", rule.Address,
						"--dport", rule.Port,
						"-m", "state", "--state", "NEW",
						"-j", "NFLOG", "--nflog-group", "10",
						"--nflog-prefix", contextID+":"+rule.Policy.PolicyID+":"+rule.Policy.ServiceID+rule.Policy.Action.ShortActionString(),
					); err != nil {
						return fmt.Errorf("Failed to add acl log rule for table %s, chain %s, with %s", i.appAckPacketIPTableContext, chain, err.Error())
					}
				}

			default:
				continue
			}

		} else {

			switch rule.Policy.Action & (policy.Accept | policy.Reject) {
			case policy.Accept:

				if rule.Policy.Action&policy.Log > 0 {
					if err := i.ipt.Append(
						i.appAckPacketIPTableContext,
						chain,
						"-p", rule.Protocol,
						"-d", rule.Address,
						"-m", "state", "--state", "NEW",
						"-j", "NFLOG", "--nflog-group", "10",
						"--nflog-prefix", contextID+":"+rule.Policy.PolicyID+":"+rule.Policy.ServiceID+rule.Policy.Action.ShortActionString(),
					); err != nil {
						return fmt.Errorf("Failed to add acl log rule for table %s, chain %s, with %s", i.appAckPacketIPTableContext, chain, err.Error())
					}
				}

				if err := i.ipt.Append(
					i.appAckPacketIPTableContext, chain,
					"-p", rule.Protocol,
					"-d", rule.Address,
					"-j", "ACCEPT",
				); err != nil {
					return fmt.Errorf("Failed to add acl rule for table %s, chain %s, with %s", i.appAckPacketIPTableContext, chain, err.Error())
				}

			case policy.Reject:
				if err := i.ipt.Insert(
					i.appAckPacketIPTableContext, chain, 1,
					"-p", rule.Protocol,
					"-d", rule.Address,
					"-j", "DROP",
				); err != nil {
					return fmt.Errorf("Failed to add acl rule for table %s, chain %s, with error: %s", i.appAckPacketIPTableContext, chain, err.Error())
				}

				if rule.Policy.Action&policy.Log > 0 {
					if err := i.ipt.Insert(
						i.appAckPacketIPTableContext,
						chain,
						1,
						"-p", rule.Protocol,
						"-d", rule.Address,
						"-m", "state", "--state", "NEW",
						"-j", "NFLOG", "--nflog-group", "10",
						"--nflog-prefix", contextID+":"+rule.Policy.PolicyID+":"+rule.Policy.ServiceID+rule.Policy.Action.ShortActionString(),
					); err != nil {
						return fmt.Errorf("Failed to add acl log rule for table %s, chain %s, with %s", i.appAckPacketIPTableContext, chain, err.Error())
					}
				}
			default:
				continue
			}

		}
	}

	// Accept established connections
	if err := i.ipt.Append(
		i.appAckPacketIPTableContext, chain,
		"-d", "0.0.0.0/0",
		"-p", "udp", "-m", "state", "--state", "ESTABLISHED",
		"-j", "ACCEPT"); err != nil {

		return fmt.Errorf("Failed to add default udp acl rule for table %s, chain %s, with error: %s", i.appAckPacketIPTableContext, chain, err.Error())
	}

	if err := i.ipt.Append(
		i.appAckPacketIPTableContext, chain,
		"-d", "0.0.0.0/0",
		"-p", "tcp", "-m", "state", "--state", "ESTABLISHED",
		"-j", "ACCEPT"); err != nil {

		return fmt.Errorf("Failed to add default tcp acl rule for table %s, chain %s, with error: %s", i.appAckPacketIPTableContext, chain, err.Error())
	}

	// Log everything else
	if err := i.ipt.Append(
		i.appAckPacketIPTableContext,
		chain,
		"-d", "0.0.0.0/0",
		"-m", "state", "--state", "NEW",
		"-j", "NFLOG", "--nflog-group", "10",
		"--nflog-prefix", contextID+":default:defaultr",
	); err != nil {
		return fmt.Errorf("Failed to add acl log rule for table %s, chain %s, with %s", i.appAckPacketIPTableContext, chain, err.Error())
	}

	// Drop everything else
	if err := i.ipt.Append(
		i.appAckPacketIPTableContext, chain,
		"-d", "0.0.0.0/0",
		"-j", "DROP"); err != nil {

		return fmt.Errorf("Failed to add default drop acl rule for table %s, chain %s, with error: %s", i.appAckPacketIPTableContext, chain, err.Error())
	}

	return nil
}

// addNetACLs adds iptables rules that manage traffic from external services. The
// explicit rules are added with the highest priority since they are direct allows.
func (i *Instance) addNetACLs(contextID, chain, ip string, rules policy.IPRuleList) error {

	for _, rule := range rules {

		proto := strings.ToLower(rule.Protocol)

		if proto == "udp" || proto == "tcp" {

			switch rule.Policy.Action & (policy.Accept | policy.Reject) {
			case policy.Accept:

				if rule.Policy.Action&policy.Log > 0 {
					if err := i.ipt.Append(
						i.netPacketIPTableContext,
						chain,
						"-p", rule.Protocol,
						"-s", rule.Address,
						"--dport", rule.Port,
						"-m", "state", "--state", "NEW",
						"-j", "NFLOG", "--nflog-group", "11",
						"--nflog-prefix", contextID+":"+rule.Policy.PolicyID+":"+rule.Policy.ServiceID+rule.Policy.Action.ShortActionString(),
					); err != nil {
						return fmt.Errorf("Failed to add net log rule for table %s, chain %s, with %s", i.netPacketIPTableContext, chain, err.Error())
					}
				}

				if err := i.ipt.Append(
					i.netPacketIPTableContext, chain,
					"-p", rule.Protocol,
					"-s", rule.Address,
					"--dport", rule.Port,
					"-j", "ACCEPT",
				); err != nil {

					return fmt.Errorf("Failed to add net acl rule for table %s, chain %s, with error: %s", i.netPacketIPTableContext, chain, err.Error())
				}
			case policy.Reject:
				if err := i.ipt.Insert(
					i.netPacketIPTableContext, chain, 1,
					"-p", rule.Protocol,
					"-s", rule.Address,
					"--dport", rule.Port,
					"-j", "DROP",
				); err != nil {

					return fmt.Errorf("Failed to add net acl rule for table %s, chain %s, with error: %s", i.netPacketIPTableContext, chain, err.Error())
				}

				if rule.Policy.Action&policy.Log > 0 {
					if err := i.ipt.Insert(
						i.netPacketIPTableContext,
						chain,
						1,
						"-p", rule.Protocol,
						"-s", rule.Address,
						"--dport", rule.Port,
						"-m", "state", "--state", "NEW",
						"-j", "NFLOG", "--nflog-group", "11",
						"--nflog-prefix", contextID+":"+rule.Policy.PolicyID+":"+rule.Policy.ServiceID+rule.Policy.Action.ShortActionString(),
					); err != nil {
						return fmt.Errorf("Failed to add net log rule for table %s, chain %s, with %s", i.netPacketIPTableContext, chain, err.Error())
					}
				}

			default:
				continue
			}

		} else {

			switch rule.Policy.Action & (policy.Accept | policy.Reject) {
			case policy.Accept:
				if rule.Policy.Action&policy.Log > 0 {
					if err := i.ipt.Append(
						i.netPacketIPTableContext,
						chain,
						"-p", rule.Protocol,
						"-s", rule.Address,
						"-m", "state", "--state", "NEW",
						"-j", "NFLOG", "--nflog-group", "11",
						"--nflog-prefix", contextID+":"+rule.Policy.PolicyID+":"+rule.Policy.ServiceID+rule.Policy.Action.ShortActionString(),
					); err != nil {
						return fmt.Errorf("Failed to add net log rule for table %s, chain %s, with %s", i.netPacketIPTableContext, chain, err.Error())
					}
				}

				if err := i.ipt.Append(
					i.netPacketIPTableContext, chain,
					"-p", rule.Protocol,
					"-s", rule.Address,
					"-j", "ACCEPT",
				); err != nil {

					return fmt.Errorf("Failed to add net acl rule for table %s, chain %s, with error: %s", i.netPacketIPTableContext, chain, err.Error())
				}
			case policy.Reject:
				if err := i.ipt.Insert(
					i.netPacketIPTableContext, chain, 1,
					"-p", rule.Protocol,
					"-s", rule.Address,
					"-j", "DROP",
				); err != nil {

					return fmt.Errorf("Failed to add net acl rule for table %s, chain %s, with error: %s", i.netPacketIPTableContext, chain, err.Error())
				}

				if rule.Policy.Action&policy.Log > 0 {
					if err := i.ipt.Insert(
						i.netPacketIPTableContext,
						chain,
						1,
						"-p", rule.Protocol,
						"-s", rule.Address,
						"-m", "state", "--state", "NEW",
						"-j", "NFLOG", "--nflog-group", "11",
						"--nflog-prefix", contextID+":"+rule.Policy.PolicyID+":"+rule.Policy.ServiceID+rule.Policy.Action.ShortActionString(),
					); err != nil {
						return fmt.Errorf("Failed to add net log rule for table %s, chain %s, with %s", i.netPacketIPTableContext, chain, err.Error())
					}
				}
			default:
				continue
			}
		}
	}

	// Accept established connections
	if err := i.ipt.Append(
		i.netPacketIPTableContext, chain,
		"-s", "0.0.0.0/0",
		"-p", "tcp", "-m", "state", "--state", "ESTABLISHED",
		"-j", "ACCEPT",
	); err != nil {

		return fmt.Errorf("Failed to add net acl rule for table %s, chain %s, with error: %s", i.netPacketIPTableContext, chain, err.Error())
	}

	if err := i.ipt.Append(
		i.netPacketIPTableContext, chain,
		"-s", "0.0.0.0/0",
		"-p", "udp", "-m", "state", "--state", "ESTABLISHED",
		"-j", "ACCEPT",
	); err != nil {

		return fmt.Errorf("Failed to add net acl rule for table %s, chain %s, with error: %s", i.netPacketIPTableContext, chain, err.Error())
	}

	// Log everything
	if err := i.ipt.Append(
		i.netPacketIPTableContext,
		chain,
		"-s", "0.0.0.0/0",
		"-m", "state", "--state", "NEW",
		"-j", "NFLOG", "--nflog-group", "11",
		"--nflog-prefix", contextID+":default:defaultr",
	); err != nil {
		return fmt.Errorf("Failed to add net log rule for table %s, chain %s, with %s", i.netPacketIPTableContext, chain, err.Error())
	}

	// Drop everything else
	if err := i.ipt.Append(
		i.netPacketIPTableContext, chain,
		"-s", "0.0.0.0/0",
		"-j", "DROP",
	); err != nil {

		return fmt.Errorf("Failed to add net acl rule for table %s, chain %s, with error: %s", i.netPacketIPTableContext, chain, err.Error())
	}

	return nil
}

// deleteChainRules deletes the rules that send traffic to our chain
func (i *Instance) deleteChainRules(portSetName, appChain, netChain, ip string, port string, mark string, uid string) error {

	if i.mode == constants.LocalServer {
		if uid == "" {
			return i.processRulesFromList(i.cgroupChainRules(appChain, netChain, mark, port, uid), "Delete")
		}
		return i.processRulesFromList(i.uidChainRules(portSetName, appChain, netChain, mark, port, uid), "Delete")

	}

	return i.processRulesFromList(i.chainRules(appChain, netChain, ip), "Delete")
}

// deleteAllContainerChains removes all the container specific chains and basic rules
func (i *Instance) deleteAllContainerChains(appChain, netChain string) error {

	if err := i.ipt.ClearChain(i.appPacketIPTableContext, appChain); err != nil {
		zap.L().Warn("Failed to clear the container specific chain",
			zap.String("appChain", appChain),
			zap.String("context", i.appPacketIPTableContext),
			zap.Error(err),
		)
	}

	if err := i.ipt.DeleteChain(i.appPacketIPTableContext, appChain); err != nil {
		zap.L().Warn("Failed to delete the container app packet chain",
			zap.String("appChain", appChain),
			zap.String("context", i.appPacketIPTableContext),
			zap.Error(err),
		)
	}

	if err := i.ipt.ClearChain(i.appAckPacketIPTableContext, appChain); err != nil {
		zap.L().Warn("Failed to clear the container ack packets chain",
			zap.String("appChain", appChain),
			zap.String("context", i.appAckPacketIPTableContext),
			zap.Error(err),
		)
	}

	if err := i.ipt.DeleteChain(i.appAckPacketIPTableContext, appChain); err != nil {
		zap.L().Warn("Failed to delete the container ack packets chain",
			zap.String("appChain", appChain),
			zap.String("context", i.appAckPacketIPTableContext),
			zap.Error(err),
		)
	}

	if err := i.ipt.ClearChain(i.netPacketIPTableContext, netChain); err != nil {
		zap.L().Warn("Failed to clear the container net packets chain",
			zap.String("netChain", netChain),
			zap.String("context", i.netPacketIPTableContext),
			zap.Error(err),
		)
	}

	if err := i.ipt.DeleteChain(i.netPacketIPTableContext, netChain); err != nil {
		zap.L().Warn("Failed to delete the container net packets chain",
			zap.String("netChain", netChain),
			zap.String("context", i.netPacketIPTableContext),
			zap.Error(err),
		)
	}

	return nil
}

// setGlobalRules installs the global rules
func (i *Instance) setGlobalRules(appChain, netChain string) error {

	err := i.ipt.Insert(
		i.appAckPacketIPTableContext,
		appChain, 1,
		"-m", "connmark", "--mark", strconv.Itoa(int(constants.DefaultConnMark)),
		"-j", "ACCEPT")

	if err != nil {
		return fmt.Errorf("Failed to add default allow for marked packets at app ")
	}

	err = i.ipt.Insert(
		i.appAckPacketIPTableContext,
		appChain, 1,
		"-m", "set", "--match-set", targetNetworkSet, "dst",
		"-p", "tcp", "--tcp-flags", "SYN,ACK", "SYN,ACK",
		"-j", "NFQUEUE", "--queue-bypass", "--queue-balance", i.fqc.GetApplicationQueueSynAckStr())

	if err != nil {
		return fmt.Errorf("Failed to add capture SynAck rule for table %s, chain %s, with error: %s", i.appAckPacketIPTableContext, i.appPacketIPTableSection, err.Error())
	}

	err = i.ipt.Insert(
		i.appAckPacketIPTableContext,
		appChain, 1,
		"-m", "set", "--match-set", targetNetworkSet, "dst",
		"-p", "tcp", "--tcp-flags", "SYN,ACK", "SYN,ACK",
		"-j", "MARK", "--set-mark", strconv.Itoa(cgnetcls.Initialmarkval-1))
	if err != nil {
		return fmt.Errorf("Failed to add capture SynAck rule for table %s, chain %s, with error: %s", i.appAckPacketIPTableContext, i.appPacketIPTableSection, err.Error())
	}

	err = i.ipt.Insert(
<<<<<<< HEAD
		i.appAckPacketIPTableContext,
		i.appPacketIPTableSection, 1,
		"-j", uidchain)
	if err != nil {
		return fmt.Errorf("Failed to add UID chain  %s, chain %s, with error: %s", i.appAckPacketIPTableContext, i.appPacketIPTableSection, err.Error())
	}

	err = i.ipt.Insert(
		i.appAckPacketIPTableContext,
		appChain, 1,
=======
		i.netPacketIPTableContext,
		netChain, 1,
>>>>>>> e17974fa
		"-m", "connmark", "--mark", strconv.Itoa(int(constants.DefaultConnMark)),
		"-j", "ACCEPT")

	if err != nil {
		return fmt.Errorf("Failed to add default allow for marked packets at net")
	}

	err = i.ipt.Insert(
		i.netPacketIPTableContext,
		netChain, 1,
		"-m", "set", "--match-set", targetNetworkSet, "src",
		"-p", "tcp", "--tcp-flags", "SYN,ACK", "SYN,ACK",
		"-j", "NFQUEUE", "--queue-bypass", "--queue-balance", i.fqc.GetNetworkQueueSynAckStr())
<<<<<<< HEAD

	if err != nil {
		return fmt.Errorf("Failed to add capture SynAck rule for table %s, chain %s, with error: %s", i.appAckPacketIPTableContext, i.appPacketIPTableSection, err.Error())
	}

	err = i.ipt.Insert(
		i.netPacketIPTableContext,
		netChain, 1,
		"-m", "connmark", "--mark", strconv.Itoa(int(constants.DefaultConnMark)),
		"-j", "ACCEPT")
=======
>>>>>>> e17974fa

	if err != nil {
		return fmt.Errorf("Failed to add capture SynAck rule for table %s, chain %s, with error: %s", i.appAckPacketIPTableContext, i.appPacketIPTableSection, err.Error())
	}

	return nil

}

// CleanGlobalRules cleans the capture rules for SynAck packets
func (i *Instance) CleanGlobalRules() error {

	if err := i.ipt.Delete(
		i.appAckPacketIPTableContext,
		i.appPacketIPTableSection,
		"-m", "set", "--match-set", targetNetworkSet, "dst",
		"-p", "tcp", "--tcp-flags", "SYN,ACK", "SYN,ACK",
		"-j", "NFQUEUE", "--queue-bypass", "--queue-balance", i.fqc.GetApplicationQueueAckStr()); err != nil {

		zap.L().Debug("Can not clear the SynAck packet capcture app chain", zap.Error(err))
	}

	if err := i.ipt.Delete(
		i.netPacketIPTableContext,
		i.netPacketIPTableSection,
		"-m", "set", "--match-set", targetNetworkSet, "src",
		"-p", "tcp", "--tcp-flags", "SYN,ACK", "SYN,ACK",
		"-j", "NFQUEUE", "--queue-bypass", "--queue-balance", i.fqc.GetNetworkQueueAckStr()); err != nil {

		zap.L().Debug("Can not clear the SynAck packet capcture net chain", zap.Error(err))
	}

	if err := i.ipt.Delete(
		i.appAckPacketIPTableContext,
		i.appPacketIPTableSection,
		"-m", "connmark", "--mark", strconv.Itoa(int(constants.DefaultConnMark)),
		"-j", "ACCEPT"); err != nil {

		zap.L().Debug("Can not clear the global app mark rule", zap.Error(err))
		return fmt.Errorf("Failed to add default allow for marked packets at app ")
	}

	if err := i.ipt.Delete(
		i.netPacketIPTableContext,
		i.netPacketIPTableSection,
		"-m", "connmark", "--mark", strconv.Itoa(int(constants.DefaultConnMark)),
		"-j", "ACCEPT"); err != nil {
		zap.L().Debug("Can not clear the global net mark rule", zap.Error(err))

	}

	if err := i.ipset.DestroyAll(); err != nil {
		zap.L().Debug("Failed to clear targetIPset", zap.Error(err))
	}

	return nil
}

// CleanAllSynAckPacketCaptures cleans the capture rules for SynAck packets irrespective of NFQUEUE
func (i *Instance) CleanAllSynAckPacketCaptures() error {

	if err := i.ipt.ClearChain(i.appAckPacketIPTableContext, i.appSynAckIPTableSection); err != nil {
		zap.L().Debug("Can not clear the SynAck packet capcture app chain", zap.Error(err))
	}

	if err := i.ipt.ClearChain(i.netPacketIPTableContext, i.netPacketIPTableSection); err != nil {
		zap.L().Debug("Can not clear the SynAck packet capcture net chain", zap.Error(err))
	}
	//We installed UID CHAINS with synack lets remove it here
	if err := i.ipt.ClearChain(i.appAckPacketIPTableContext, uidchain); err != nil {
		zap.L().Debug("Cannot clear UID Chain", zap.Error(err))
	}
	if err := i.ipt.DeleteChain(i.appAckPacketIPTableContext, uidchain); err != nil {
		zap.L().Debug("Cannot delete UID Chain", zap.Error(err))
	}
	return nil
}

// acceptMarkedPackets installs the rules to accept all marked packets
func (i *Instance) acceptMarkedPackets() error {

	if i.mode != constants.LocalContainer {
		return nil
	}

	return i.ipt.Insert(
		i.appAckPacketIPTableContext,
		i.appPacketIPTableSection, 1,
		"-m", "mark",
		"--mark", strconv.Itoa(i.fqc.GetMarkValue()),
		"-j", "ACCEPT")
}

func (i *Instance) removeMarkRule() error {

	if i.mode != constants.LocalContainer {
		return nil
	}

	if err := i.ipt.Delete(i.appAckPacketIPTableContext, i.appPacketIPTableSection,
		"-m", "mark",
		"--mark", strconv.Itoa(i.fqc.GetMarkValue()),
		"-j", "ACCEPT"); err != nil {

		zap.L().Warn("Can not clear mark rule", zap.Error(err))
	}

	return nil
}

func (i *Instance) cleanACLs() error {

	// Clean the mark rule
	if err := i.removeMarkRule(); err != nil {
		zap.L().Warn("Can not clear the mark rules", zap.Error(err))
	}

	if i.mode == constants.LocalServer {
		if err := i.CleanAllSynAckPacketCaptures(); err != nil {
			zap.L().Warn("Can not clear the SynAck ACLs", zap.Error(err))
		}
	}

	// Clean Application Rules/Chains in Raw if needed
	if i.mode == constants.LocalContainer {
		i.cleanACLSection(i.appPacketIPTableContext, i.appPacketIPTableSection, i.appPacketIPTableSection, ipTableSectionPreRouting, chainPrefix)
	}

	// Clean Application Rules/Chains
	i.cleanACLSection(i.appAckPacketIPTableContext, i.netPacketIPTableSection, i.appPacketIPTableSection, ipTableSectionPreRouting, chainPrefix)

	return nil
}

func (i *Instance) cleanACLSection(context, netSection, appSection, preroutingSection, chainPrefix string) {

	if err := i.ipt.ClearChain(context, appSection); err != nil {
		zap.L().Warn("Can not clear the section in iptables",
			zap.String("context", context),
			zap.String("section", appSection),
			zap.Error(err),
		)
	}

	if err := i.ipt.ClearChain(context, netSection); err != nil {
		zap.L().Warn("Can not clear the section in iptables",
			zap.String("context", context),
			zap.String("section", netSection),
			zap.Error(err),
		)
	}
	if err := i.ipt.ClearChain(context, preroutingSection); err != nil {
		zap.L().Warn("Can not clear the section in iptables",
			zap.String("context", context),
			zap.String("section", netSection),
			zap.Error(err),
		)
	}
	rules, err := i.ipt.ListChains(context)
	if err != nil {
		zap.L().Warn("Failed to list chains",
			zap.String("context", context),
			zap.Error(err),
		)
	}

	for _, rule := range rules {

		if strings.Contains(rule, chainPrefix) {

			if err := i.ipt.ClearChain(context, rule); err != nil {
				zap.L().Warn("Can not clear the chain",
					zap.String("context", context),
					zap.String("section", rule),
					zap.Error(err),
				)
			}

			if err := i.ipt.DeleteChain(context, rule); err != nil {
				zap.L().Warn("Can not delete the chain",
					zap.String("context", context),
					zap.String("section", rule),
					zap.Error(err),
				)
			}
		}
	}
}

// addExclusionACLs adds the set of IP addresses that must be excluded
func (i *Instance) addExclusionACLs(appChain, netChain string, ip string, exclusions []string) error {

	for _, e := range exclusions {

		if err := i.ipt.Insert(
			i.appAckPacketIPTableContext, appChain, 1,
			"-s", ip,
			"-d", e,
			"-j", "ACCEPT",
		); err != nil {
			return fmt.Errorf("Failed to add exclusion rule for table %s, chain %s, ip %s with %s", i.appAckPacketIPTableContext, appChain, e, err.Error())
		}

		if err := i.ipt.Insert(
			i.netPacketIPTableContext, netChain, 1,
			"-s", e,
			"-d", ip,
			"-p", "tcp", "!", "--tcp-option", strconv.Itoa(int(packet.TCPAuthenticationOption)),
			"-j", "ACCEPT",
		); err != nil {
			return fmt.Errorf("Failed to add exclusion rule for table %s, chain %s, ip %s with %s", i.appAckPacketIPTableContext, netChain, e, err.Error())
		}
	}

	return nil
}<|MERGE_RESOLUTION|>--- conflicted
+++ resolved
@@ -704,7 +704,6 @@
 	}
 
 	err = i.ipt.Insert(
-<<<<<<< HEAD
 		i.appAckPacketIPTableContext,
 		i.appPacketIPTableSection, 1,
 		"-j", uidchain)
@@ -715,10 +714,6 @@
 	err = i.ipt.Insert(
 		i.appAckPacketIPTableContext,
 		appChain, 1,
-=======
-		i.netPacketIPTableContext,
-		netChain, 1,
->>>>>>> e17974fa
 		"-m", "connmark", "--mark", strconv.Itoa(int(constants.DefaultConnMark)),
 		"-j", "ACCEPT")
 
@@ -732,7 +727,6 @@
 		"-m", "set", "--match-set", targetNetworkSet, "src",
 		"-p", "tcp", "--tcp-flags", "SYN,ACK", "SYN,ACK",
 		"-j", "NFQUEUE", "--queue-bypass", "--queue-balance", i.fqc.GetNetworkQueueSynAckStr())
-<<<<<<< HEAD
 
 	if err != nil {
 		return fmt.Errorf("Failed to add capture SynAck rule for table %s, chain %s, with error: %s", i.appAckPacketIPTableContext, i.appPacketIPTableSection, err.Error())
@@ -743,8 +737,6 @@
 		netChain, 1,
 		"-m", "connmark", "--mark", strconv.Itoa(int(constants.DefaultConnMark)),
 		"-j", "ACCEPT")
-=======
->>>>>>> e17974fa
 
 	if err != nil {
 		return fmt.Errorf("Failed to add capture SynAck rule for table %s, chain %s, with error: %s", i.appAckPacketIPTableContext, i.appPacketIPTableSection, err.Error())
