package trireme

import (
	"fmt"
	"time"

	"github.com/aporeto-inc/trireme-lib/supervisor/proxy"

	"github.com/aporeto-inc/trireme-lib/enforcer"
	"github.com/aporeto-inc/trireme-lib/enforcer/utils/fqconfig"
	"github.com/aporeto-inc/trireme-lib/enforcer/utils/rpcwrapper"

	"go.uber.org/zap"

	"github.com/aporeto-inc/trireme-lib/cache"
	"github.com/aporeto-inc/trireme-lib/collector"
	"github.com/aporeto-inc/trireme-lib/constants"
	"github.com/aporeto-inc/trireme-lib/enforcer/constants"
	"github.com/aporeto-inc/trireme-lib/enforcer/packetprocessor"
	"github.com/aporeto-inc/trireme-lib/enforcer/policyenforcer"
	"github.com/aporeto-inc/trireme-lib/enforcer/proxy"
	"github.com/aporeto-inc/trireme-lib/enforcer/utils/secrets"
	"github.com/aporeto-inc/trireme-lib/internal/allocator"
	"github.com/aporeto-inc/trireme-lib/monitor"
	"github.com/aporeto-inc/trireme-lib/policy"
	"github.com/aporeto-inc/trireme-lib/supervisor"
)

// trireme contains references to all the different components involved.
type trireme struct {
<<<<<<< HEAD
	serverID                     string
	cache                        cache.DataStore
	supervisors                  map[constants.ModeType]supervisor.Supervisor
	enforcers                    map[constants.ModeType]policyenforcer.Enforcer
	puTypeToEnforcerType         map[constants.PUType]constants.ModeType
	resolver                     PolicyResolver
	collector                    collector.EventCollector
	port                         *portmap.ProxyPortMap
	service                      packetprocessor.PacketProcessor
	secrets                      secrets.Secrets
	fqConfig                     *fqconfig.FilterQueue
	procMountPoint               string
	mutualAuthorization          bool
	validity                     time.Duration
	externalIPcacheTimeout       time.Duration
	networks                     []string
	isLinuxProcessSupportEnabled bool
	triremeMode                  constants.ModeType
	rpchdl                       rpcwrapper.RPCClient
}

func (t *trireme) newEnforcers() error {

	if t.isLinuxProcessSupportEnabled {
		t.enforcers[constants.LocalServer] = enforcer.New(
			t.mutualAuthorization,
			t.fqConfig,
			t.collector,
			t.service,
			t.secrets,
			t.serverID,
			t.validity,
			constants.LocalServer,
			t.procMountPoint,
			t.externalIPcacheTimeout)
	}

	if t.triremeMode == constants.RemoteContainer {
		t.enforcers[constants.RemoteContainer] = enforcerproxy.NewProxyEnforcer(
			t.mutualAuthorization,
			t.fqConfig,
			t.collector,
			t.service,
			t.secrets,
			t.serverID,
			t.validity,
			t.rpchdl,
			"enforce",
			t.procMountPoint,
			t.externalIPcacheTimeout,
		)
	} else {
		t.enforcers[constants.LocalContainer] = enforcer.New(
			t.mutualAuthorization,
			t.fqConfig,
			t.collector,
			t.service,
			t.secrets,
			t.serverID,
			t.validity,
			constants.LocalServer,
			t.procMountPoint,
			t.externalIPcacheTimeout)
	}

	return nil
}

func (t *trireme) newSupervisors() error {

	if t.isLinuxProcessSupportEnabled {
		s, err := supervisor.NewSupervisor(
			t.collector,
			t.enforcers[constants.LocalServer],
			constants.LocalServer,
			constants.IPTables,
			t.networks,
		)
		if err != nil {
			return fmt.Errorf("Could Not create process supervisor :: received error %v", err)
		}
		t.supervisors[constants.LocalServer] = s
	}

	if t.triremeMode == constants.RemoteContainer {
		s, err := supervisorproxy.NewProxySupervisor(
			t.collector,
			t.enforcers[constants.RemoteContainer],
			t.rpchdl,
		)
		if err != nil {
			zap.L().Error("Unable to create proxy Supervisor:: Returned Error ", zap.Error(err))
			return nil
		}
		t.supervisors[constants.RemoteContainer] = s
	} else {
		s, err := supervisor.NewSupervisor(
			t.collector,
			t.enforcers[constants.LocalServer],
			constants.LocalServer,
			constants.IPTables,
			t.networks,
		)
		if err != nil {
			return fmt.Errorf("Could Not create process supervisor :: received error %v", err)
		}
		t.supervisors[constants.LocalContainer] = s
	}

	return nil
=======
	serverID    string
	cache       cache.DataStore
	supervisors map[constants.PUType]supervisor.Supervisor
	enforcers   map[constants.PUType]policyenforcer.Enforcer
	resolver    PolicyResolver
	collector   collector.EventCollector
	port        allocator.Allocator
	mergeTags   []string
>>>>>>> 55033371
}

// NewTrireme returns a reference to the trireme object based on the parameter subelements.
func NewTrireme(
	serverID string,
	resolver PolicyResolver,
<<<<<<< HEAD
	triremeMode constants.ModeType,
	isLinuxProcessSupportEnabled bool,
	eventCollector collector.EventCollector,
	service packetprocessor.PacketProcessor,
	mutualAuthorization bool,
	secrets secrets.Secrets,
	fqConfig *fqconfig.FilterQueue,
	validity time.Duration,
	procMountPoint string,
	networks []string,
	externalIPcacheTimeout time.Duration,

) Trireme {

	if procMountPoint == "" {
		procMountPoint = "/proc"
	}

	t := &trireme{
		serverID:                     serverID,
		cache:                        cache.NewCache("TriremeCache"),
		resolver:                     resolver,
		collector:                    eventCollector,
		port:                         portmap.New(5000, 100),
		service:                      service,
		mutualAuthorization:          mutualAuthorization,
		secrets:                      secrets,
		fqConfig:                     fqConfig,
		validity:                     validity,
		procMountPoint:               procMountPoint,
		networks:                     networks,
		isLinuxProcessSupportEnabled: isLinuxProcessSupportEnabled,
		triremeMode:                  triremeMode,
		rpchdl:                       rpcwrapper.NewRPCWrapper(),
	}
	if err := t.newEnforcers(); err != nil {
		zap.L().Error("Unable to create datapath enforcers", zap.Error(err))
		return nil
	}
	if err := t.newSupervisors(); err != nil {
		zap.L().Error("Unable to start datapath supervisor", zap.Error(err))
	}
	if isLinuxProcessSupportEnabled {
		t.puTypeToEnforcerType[constants.LinuxProcessPU] = constants.LocalServer
		t.puTypeToEnforcerType[constants.UIDLoginPU] = constants.LocalServer
		t.puTypeToEnforcerType[constants.HostPU] = constants.LocalServer
=======
	supervisors map[constants.PUType]supervisor.Supervisor,
	enforcers map[constants.PUType]policyenforcer.Enforcer,
	eventCollector collector.EventCollector,
	mergeTags []string,
) Trireme {

	t := &trireme{
		serverID:    serverID,
		cache:       cache.NewCache("TriremeCache"),
		supervisors: supervisors,
		enforcers:   enforcers,
		resolver:    resolver,
		collector:   eventCollector,
		port:        allocator.New(5000, 100),
		mergeTags:   mergeTags,
>>>>>>> 55033371
	}

	if triremeMode == constants.RemoteContainer {
		t.puTypeToEnforcerType[constants.ContainerPU] = constants.RemoteContainer
		t.puTypeToEnforcerType[constants.KubernetesPU] = constants.RemoteContainer
	} else {
		t.puTypeToEnforcerType[constants.ContainerPU] = constants.LocalContainer
		t.puTypeToEnforcerType[constants.KubernetesPU] = constants.LocalContainer
	}
	return t
}

// Start starts the supervisor and the enforcer. It will also start to handling requests
// For new PU Creation and Policy Updates.
func (t *trireme) Start() error {

	// Start all the supervisors
	for _, s := range t.supervisors {
		if err := s.Start(); err != nil {
<<<<<<< HEAD
			zap.L().Error("Error when starting the supervisor", zap.Error(err))
			return fmt.Errorf("Error while starting supervisor %v", err)
=======
			zap.L().Error("unable to start the supervisor", zap.Error(err)) // really? just a warn?
>>>>>>> 55033371
		}
	}

	// Start all the enforcers
	for _, e := range t.enforcers {
		if err := e.Start(); err != nil {
			return fmt.Errorf("unable to start the enforcer: %s", err)
		}
	}

	return nil
}

// Stop stops the supervisor and enforcer. It also stops handling new request
// for PU Creation/Update and Policy Updates
func (t *trireme) Stop() error {

	for _, s := range t.supervisors {
		if err := s.Stop(); err != nil {
			zap.L().Error("Error when stopping the supervisor", zap.Error(err))
		}
	}

	for _, e := range t.enforcers {
		if err := e.Stop(); err != nil {
			zap.L().Error("Error when stopping the enforcer", zap.Error(err))
		}
	}

	return nil
}

// HandlePUEvent implements the logic needed between all the Trireme components for
// explicitly adding a new PU.
func (t *trireme) HandlePUEvent(contextID string, event monitor.Event) error {

	// Notify The PolicyResolver that an event occurred:
	t.resolver.HandlePUEvent(contextID, event)

	switch event {
	case monitor.EventStart:
		return t.doHandleCreate(contextID)
	case monitor.EventStop:
		return t.doHandleDelete(contextID)
	default:
		return nil
	}
}

// UpdatePolicy updates a policy for an already activated PU. The PU is identified by the contextID
func (t *trireme) UpdatePolicy(contextID string, newPolicy *policy.PUPolicy) error {

	return t.doUpdatePolicy(contextID, newPolicy)
}

// PURuntime returns the RuntimeInfo based on the contextID.
func (t *trireme) PURuntime(contextID string) (policy.RuntimeReader, error) {

	container, err := t.cache.Get(contextID)

	if err != nil {
		return nil, err
	}

	return container.(*policy.PURuntime), nil
}

// SetPURuntime returns the RuntimeInfo based on the contextID.
func (t *trireme) SetPURuntime(contextID string, runtimeInfo *policy.PURuntime) error {

	if _, err := t.cache.Get(contextID); err == nil {
		return fmt.Errorf("pu %s already exists", contextID)
	}

	t.cache.AddOrUpdate(contextID, runtimeInfo)

	return nil

}

// addTransmitterLabel adds the enforcerconstants.TransmitterLabel as a fixed label in the policy.
// The ManagementID part of the policy is used as the enforcerconstants.TransmitterLabel.
// If the Policy didn't set the ManagementID, we use the Local contextID as the
// default enforcerconstants.TransmitterLabel.
func addTransmitterLabel(contextID string, containerInfo *policy.PUInfo) {

	if containerInfo.Policy.ManagementID() == "" {
		containerInfo.Policy.AddIdentityTag(enforcerconstants.TransmitterLabel, contextID)
	} else {
		containerInfo.Policy.AddIdentityTag(enforcerconstants.TransmitterLabel, containerInfo.Policy.ManagementID())
	}
}

// MustEnforce returns true if the Policy should go Through the Enforcer/Supervisor.
// Return false if:
//   - PU is in host namespace.
//   - Policy got the AllowAll tag.
func mustEnforce(contextID string, containerInfo *policy.PUInfo) bool {

	if containerInfo.Policy.TriremeAction() == policy.AllowAll {
		zap.L().Debug("PUPolicy with AllowAll Action. Not policing", zap.String("contextID", contextID))
		return false
	}

	return true
}

func (t *trireme) mergeRuntimeAndPolicy(r *policy.PURuntime, p *policy.PUPolicy) {

	if len(t.mergeTags) == 0 {
		return
	}

	tags := r.Tags()
	anno := p.Annotations()
	if tags == nil || anno == nil {
		return
	}

	for _, mt := range t.mergeTags {
		if _, ok := tags.Get(mt); !ok {
			if val, ok := anno.Get(mt); ok {
				tags.AppendKeyValue(mt, val)
			}
		}
	}

	r.SetTags(tags)
}

func (t *trireme) doHandleCreate(contextID string) error {

	// Retrieve the container runtime information from the cache
	cachedElement, err := t.cache.Get(contextID)
	if err != nil {
		t.collector.CollectContainerEvent(&collector.ContainerRecord{
			ContextID: contextID,
			IPAddress: "N/A",
			Tags:      nil,
			Event:     collector.ContainerFailed,
		})

		return fmt.Errorf("unable get the runtime info from the cache: %s", err)
	}

	runtimeInfo := cachedElement.(*policy.PURuntime)
	runtimeInfo.GlobalLock.Lock()
	defer runtimeInfo.GlobalLock.Unlock()

	policyInfo, err := t.resolver.ResolvePolicy(contextID, runtimeInfo)
	if err != nil || policyInfo == nil {
		t.collector.CollectContainerEvent(&collector.ContainerRecord{
			ContextID: contextID,
			IPAddress: "N/A",
			Tags:      nil,
			Event:     collector.ContainerFailed,
		})

		return fmt.Errorf("policy error for %s. container killed: %s", contextID, err)
	}

	t.mergeRuntimeAndPolicy(runtimeInfo, policyInfo)

	ip, _ := policyInfo.DefaultIPAddress()

	containerInfo := policy.PUInfoFromPolicyAndRuntime(contextID, policyInfo, runtimeInfo)
	newOptions := containerInfo.Runtime.Options()
	newOptions.ProxyPort = t.port.Allocate()
	containerInfo.Runtime.SetOptions(newOptions)

	addTransmitterLabel(contextID, containerInfo)

	if !mustEnforce(contextID, containerInfo) {
		t.collector.CollectContainerEvent(&collector.ContainerRecord{
			ContextID: contextID,
			IPAddress: ip,
			Tags:      policyInfo.Annotations(),
			Event:     collector.ContainerIgnored,
		})
		return nil
	}

	if err := t.enforcers[t.puTypeToEnforcerType[containerInfo.Runtime.PUType()]].Enforce(contextID, containerInfo); err != nil {
		t.collector.CollectContainerEvent(&collector.ContainerRecord{
			ContextID: contextID,
			IPAddress: ip,
			Tags:      policyInfo.Annotations(),
			Event:     collector.ContainerFailed,
		})
		return fmt.Errorf("unable to setup enforcer: %s", err)
	}

	if err := t.supervisors[t.puTypeToEnforcerType[containerInfo.Runtime.PUType()]].Supervise(contextID, containerInfo); err != nil {
		if werr := t.enforcers[t.puTypeToEnforcerType[containerInfo.Runtime.PUType()]].Unenforce(contextID); werr != nil {
			zap.L().Warn("Failed to clean up state after failures",
				zap.String("contextID", contextID),
				zap.Error(werr),
			)
		}

		t.collector.CollectContainerEvent(&collector.ContainerRecord{
			ContextID: contextID,
			IPAddress: ip,
			Tags:      policyInfo.Annotations(),
			Event:     collector.ContainerFailed,
		})

		return fmt.Errorf("unable to setup supervisor: %s", err)
	}

	t.collector.CollectContainerEvent(&collector.ContainerRecord{
		ContextID: contextID,
		IPAddress: ip,
		Tags:      containerInfo.Policy.Annotations(),
		Event:     collector.ContainerStart,
	})

	return nil
}

func (t *trireme) doHandleDelete(contextID string) error {

	runtimeReader, err := t.PURuntime(contextID)
	if err != nil {
		t.collector.CollectContainerEvent(&collector.ContainerRecord{
			ContextID: contextID,
			IPAddress: "N/A",
			Tags:      nil,
			Event:     collector.UnknownContainerDelete,
		})
		return fmt.Errorf("unable to get runtime out of cache for context id %s: %s", contextID, err)
	}

	runtime := runtimeReader.(*policy.PURuntime)

	// Serialize operations
	runtime.GlobalLock.Lock()
	defer runtime.GlobalLock.Unlock()

	ip, _ := runtime.DefaultIPAddress()

	errS := t.supervisors[t.puTypeToEnforcerType[runtime.PUType()]].Unsupervise(contextID)
	errE := t.enforcers[t.puTypeToEnforcerType[runtime.PUType()]].Unenforce(contextID)
	port := runtime.Options().ProxyPort
	zap.L().Debug("Releasing Port", zap.String("Port", port))
	t.port.Release(port)
	if err := t.cache.Remove(contextID); err != nil {
		zap.L().Warn("Failed to remove context from cache during cleanup. Entry doesn't exist",
			zap.String("contextID", contextID),
			zap.Error(err),
		)
	}

	if errS != nil || errE != nil {
		t.collector.CollectContainerEvent(&collector.ContainerRecord{
			ContextID: contextID,
			IPAddress: ip,
			Tags:      nil,
			Event:     collector.ContainerDelete,
		})

		return fmt.Errorf("unable to delete context id %s, supervisor %s, enforcer %s", contextID, errS, errE)
	}

	t.collector.CollectContainerEvent(&collector.ContainerRecord{
		ContextID: contextID,
		IPAddress: ip,
		Tags:      nil,
		Event:     collector.ContainerDelete,
	})

	return nil
}

func (t *trireme) doUpdatePolicy(contextID string, newPolicy *policy.PUPolicy) error {

	runtimeReader, err := t.PURuntime(contextID)
	if err != nil {
		return fmt.Errorf("policy update failed: runtime for context id %s not found", contextID)
	}

	runtime := runtimeReader.(*policy.PURuntime)
	// Serialize operations
	runtime.GlobalLock.Lock()
	defer runtime.GlobalLock.Unlock()
	_, err = t.PURuntime(contextID)
	if err != nil {
		zap.L().Error("PU Already Deleted do nothing", zap.String("contextID", contextID))
		return err
	}
	containerInfo := policy.PUInfoFromPolicyAndRuntime(contextID, newPolicy, runtime)

	addTransmitterLabel(contextID, containerInfo)

	if !mustEnforce(contextID, containerInfo) {
		return nil
	}

	if err = t.enforcers[t.puTypeToEnforcerType[containerInfo.Runtime.PUType()]].Enforce(contextID, containerInfo); err != nil {
		//We lost communication with the remote and killed it lets restart it here by feeding a create event in the request channel
		zap.L().Warn("Re-initializing enforcers - connection lost")
		if containerInfo.Runtime.PUType() == constants.ContainerPU {
			//The unsupervise and unenforce functions just make changes to the proxy structures
			//and do not depend on the remote instance running and can be called here
			switch t.enforcers[t.puTypeToEnforcerType[containerInfo.Runtime.PUType()]].(type) {
			case *enforcerproxy.ProxyInfo:
				if lerr := t.enforcers[t.puTypeToEnforcerType[containerInfo.Runtime.PUType()]].Unenforce(contextID); lerr != nil {
					return err
				}

				if lerr := t.supervisors[t.puTypeToEnforcerType[containerInfo.Runtime.PUType()]].Unsupervise(contextID); lerr != nil {
					return err
				}

				if lerr := t.doHandleCreate(contextID); lerr != nil {
					return err
				}
			default:
				return err
			}
			return nil
		}

		return fmt.Errorf("enforcer failed to update policy for pu %s: %s", contextID, err)
	}

	if err = t.supervisors[t.puTypeToEnforcerType[containerInfo.Runtime.PUType()]].Supervise(contextID, containerInfo); err != nil {
		if werr := t.enforcers[t.puTypeToEnforcerType[containerInfo.Runtime.PUType()]].Unenforce(contextID); werr != nil {
			zap.L().Warn("Failed to clean up after enforcerments failures",
				zap.String("contextID", contextID),
				zap.Error(werr),
			)
		}
		return fmt.Errorf("supervisor failed to update policy for pu %s: %s", contextID, err)
	}

	ip, _ := newPolicy.DefaultIPAddress()
	t.collector.CollectContainerEvent(&collector.ContainerRecord{
		ContextID: contextID,
		IPAddress: ip,
		Tags:      containerInfo.Runtime.Tags(),
		Event:     collector.ContainerUpdate,
	})

	return nil
}

// Supervisor returns the Trireme supervisor for the given PU Type
func (t *trireme) Supervisor(kind constants.PUType) supervisor.Supervisor {

	if s, ok := t.supervisors[t.puTypeToEnforcerType[kind]]; ok {
		return s
	}
	return nil
}

func (t *trireme) UpdateSecrets(secrets secrets.Secrets) error {
	for _, enforcer := range t.enforcers {
		if err := enforcer.UpdateSecrets(secrets); err != nil {
			zap.L().Error("unable to update secrets", zap.Error(err))
		}
	}
	return nil
}<|MERGE_RESOLUTION|>--- conflicted
+++ resolved
@@ -28,7 +28,6 @@
 
 // trireme contains references to all the different components involved.
 type trireme struct {
-<<<<<<< HEAD
 	serverID                     string
 	cache                        cache.DataStore
 	supervisors                  map[constants.ModeType]supervisor.Supervisor
@@ -36,7 +35,7 @@
 	puTypeToEnforcerType         map[constants.PUType]constants.ModeType
 	resolver                     PolicyResolver
 	collector                    collector.EventCollector
-	port                         *portmap.ProxyPortMap
+	port                         allocator.Allocator
 	service                      packetprocessor.PacketProcessor
 	secrets                      secrets.Secrets
 	fqConfig                     *fqconfig.FilterQueue
@@ -48,6 +47,7 @@
 	isLinuxProcessSupportEnabled bool
 	triremeMode                  constants.ModeType
 	rpchdl                       rpcwrapper.RPCClient
+	mergeTags                    []string
 }
 
 func (t *trireme) newEnforcers() error {
@@ -139,23 +139,12 @@
 	}
 
 	return nil
-=======
-	serverID    string
-	cache       cache.DataStore
-	supervisors map[constants.PUType]supervisor.Supervisor
-	enforcers   map[constants.PUType]policyenforcer.Enforcer
-	resolver    PolicyResolver
-	collector   collector.EventCollector
-	port        allocator.Allocator
-	mergeTags   []string
->>>>>>> 55033371
 }
 
 // NewTrireme returns a reference to the trireme object based on the parameter subelements.
 func NewTrireme(
 	serverID string,
 	resolver PolicyResolver,
-<<<<<<< HEAD
 	triremeMode constants.ModeType,
 	isLinuxProcessSupportEnabled bool,
 	eventCollector collector.EventCollector,
@@ -167,6 +156,7 @@
 	procMountPoint string,
 	networks []string,
 	externalIPcacheTimeout time.Duration,
+	mergeTags []string,
 
 ) Trireme {
 
@@ -179,7 +169,7 @@
 		cache:                        cache.NewCache("TriremeCache"),
 		resolver:                     resolver,
 		collector:                    eventCollector,
-		port:                         portmap.New(5000, 100),
+		port:                         allocator.New(5000, 100),
 		service:                      service,
 		mutualAuthorization:          mutualAuthorization,
 		secrets:                      secrets,
@@ -190,6 +180,7 @@
 		isLinuxProcessSupportEnabled: isLinuxProcessSupportEnabled,
 		triremeMode:                  triremeMode,
 		rpchdl:                       rpcwrapper.NewRPCWrapper(),
+		mergeTags:                    mergeTags,
 	}
 	if err := t.newEnforcers(); err != nil {
 		zap.L().Error("Unable to create datapath enforcers", zap.Error(err))
@@ -202,23 +193,6 @@
 		t.puTypeToEnforcerType[constants.LinuxProcessPU] = constants.LocalServer
 		t.puTypeToEnforcerType[constants.UIDLoginPU] = constants.LocalServer
 		t.puTypeToEnforcerType[constants.HostPU] = constants.LocalServer
-=======
-	supervisors map[constants.PUType]supervisor.Supervisor,
-	enforcers map[constants.PUType]policyenforcer.Enforcer,
-	eventCollector collector.EventCollector,
-	mergeTags []string,
-) Trireme {
-
-	t := &trireme{
-		serverID:    serverID,
-		cache:       cache.NewCache("TriremeCache"),
-		supervisors: supervisors,
-		enforcers:   enforcers,
-		resolver:    resolver,
-		collector:   eventCollector,
-		port:        allocator.New(5000, 100),
-		mergeTags:   mergeTags,
->>>>>>> 55033371
 	}
 
 	if triremeMode == constants.RemoteContainer {
@@ -238,12 +212,8 @@
 	// Start all the supervisors
 	for _, s := range t.supervisors {
 		if err := s.Start(); err != nil {
-<<<<<<< HEAD
 			zap.L().Error("Error when starting the supervisor", zap.Error(err))
 			return fmt.Errorf("Error while starting supervisor %v", err)
-=======
-			zap.L().Error("unable to start the supervisor", zap.Error(err)) // really? just a warn?
->>>>>>> 55033371
 		}
 	}
 
